--- conflicted
+++ resolved
@@ -117,7 +117,6 @@
       class={clsx("w-4 h-4 inline fill-neutral-500 mr-2", type === "file" && "ml-5")}
     />
     <span class="flex-1 truncate">
-<<<<<<< HEAD
       {path === "" ? "root" : path.slice(path.lastIndexOf("/") + 1)}
     </span>
     <button class="p-1 transition-colors hover:bg-neutral-700" on:click={deleteEntry}>
@@ -131,10 +130,6 @@
         <CreateNewFolder class="w-4 h-4" />
       </button>
     {/if}
-=======
-    {path === "./" ? "root" : path.slice(path.lastIndexOf("/") + 1)}
-  </span>
->>>>>>> c001cf39
   </div>
 {/if}
 {#if expanded}
