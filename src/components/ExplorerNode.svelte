--- conflicted
+++ resolved
@@ -99,12 +99,8 @@
 {#if path !== "./"}
   <div
     class={clsx(
-<<<<<<< HEAD
       "text-sm rounded-md pr-2 py-0.5 hover:bg-neutral-700/50 text-white fill-white flex items-center transition [&:hover>button]:visible",
       path === "" && "font-bold",
-=======
-      "text-sm rounded-md pr-2 py-0.5 hover:bg-neutral-700/50 text-white fill-white flex items-center transition",
->>>>>>> 1a3d2247
       $shell.selectedFile === path && "bg-neutral-700"
     )}
     style="padding-left: {path.split('/').length * 10}px"
